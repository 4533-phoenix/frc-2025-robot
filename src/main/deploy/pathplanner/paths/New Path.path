{
  "version": "2025.0",
  "waypoints": [
    {
      "anchor": {
        "x": 1.125,
        "y": 7.15
      },
      "prevControl": null,
      "nextControl": {
        "x": 2.9687743190661497,
        "y": 7.2524319066147855
      },
      "isLocked": false,
      "linkedName": null
    },
    {
      "anchor": {
        "x": 5.027699416342412,
        "y": 5.26698686770428
      },
      "prevControl": {
        "x": 12.650340466926073,
        "y": 5.813290369649801
      },
      "nextControl": null,
      "isLocked": false,
      "linkedName": null
    }
  ],
  "rotationTargets": [],
  "constraintZones": [],
  "pointTowardsZones": [],
  "eventMarkers": [],
  "globalConstraints": {
    "maxVelocity": 3.0,
    "maxAcceleration": 3.0,
    "maxAngularVelocity": 540.0,
    "maxAngularAcceleration": 720.0,
    "nominalVoltage": 12.0,
    "unlimited": false
  },
  "goalEndState": {
    "velocity": 0,
    "rotation": 57.99461679191656
  },
  "reversed": false,
  "folder": null,
  "idealStartingState": {
    "velocity": 0,
<<<<<<< HEAD
    "rotation": 128.2544203525172
=======
    "rotation": 126.0
>>>>>>> 0eaec714
  },
  "useDefaultConstraints": true
}<|MERGE_RESOLUTION|>--- conflicted
+++ resolved
@@ -48,11 +48,7 @@
   "folder": null,
   "idealStartingState": {
     "velocity": 0,
-<<<<<<< HEAD
-    "rotation": 128.2544203525172
-=======
     "rotation": 126.0
->>>>>>> 0eaec714
   },
   "useDefaultConstraints": true
 }