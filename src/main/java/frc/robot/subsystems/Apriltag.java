--- conflicted
+++ resolved
@@ -78,7 +78,6 @@
     }
   }
 
-<<<<<<< HEAD
   /**
    * Whether the subsystem has received a global pose from vision.
    *
@@ -87,9 +86,7 @@
   public boolean hasReceivedGlobalPose() {
     return hasReceivedGlobalPose;
   }
-
-=======
->>>>>>> 0eaec714
+  
   /** Updates the pose estimation in the Swerve subsystem with vision measurements. */
   @Override
   public void periodic() {
